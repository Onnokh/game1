{
    "Map/SizeTest": {
        "height": 4300,
        "width": 2
    },
    "activeFile": "maps/islands/tiland.tmx",
    "expandedProjectPaths": [
        ".",
<<<<<<< HEAD
        "tilemaps",
        "objects",
        "maps/islands",
=======
        "maps/islands",
        "objects",
>>>>>>> a94426bd
        "maps"
    ],
    "file.lastUsedOpenFilter": "All Files (*)",
    "fileStates": {
        "": {
            "scaleInDock": 1
        },
        "Objects.tsx": {
            "scaleInDock": 1,
            "scaleInEditor": 1
        },
        "Reactor.tsx": {
            "dynamicWrapping": true,
            "scaleInDock": 1,
            "scaleInEditor": 1
        },
        "maps/islands/base_island.tmx": {
            "expandedObjectLayers": [
                5,
                10
            ],
            "scale": 1.5,
            "selectedLayer": 2,
            "viewCenter": {
                "x": 640,
                "y": 320.3333333333333
            }
        },
        "maps/islands/base_island.tmx#Objects": {
            "dynamicWrapping": false,
            "scaleInDock": 1,
            "scaleInEditor": 1
        },
        "maps/islands/base_island.tmx#TX Tileset Grass": {
            "dynamicWrapping": false,
            "scaleInDock": 1,
            "scaleInEditor": 1
        },
        "maps/islands/base_island.tmx#TX Tileset Wall": {
            "scaleInDock": 1
        },
        "maps/islands/base_island.tmx#test": {
            "scaleInDock": 1
        },
        "maps/islands/empty_island.tmx": {
            "scale": 2,
            "selectedLayer": 1,
            "viewCenter": {
                "x": 321,
                "y": 40
            }
        },
        "maps/islands/empty_island.tmx#Objects": {
            "dynamicWrapping": true,
            "scaleInDock": 1
        },
        "maps/islands/empty_island.tmx#test": {
            "dynamicWrapping": false,
            "scaleInDock": 1
        },
        "maps/islands/forest_island.tmx": {
            "expandedObjectLayers": [
<<<<<<< HEAD
                2
            ],
            "scale": 3,
            "selectedLayer": 1,
=======
                4
            ],
            "scale": 1.8584375,
            "selectedLayer": 2,
>>>>>>> a94426bd
            "viewCenter": {
                "x": 320,
                "y": 160.16666666666666
            }
        },
        "maps/islands/forest_island.tmx#Objects": {
            "dynamicWrapping": true,
            "scaleInDock": 1,
            "scaleInEditor": 1
        },
        "maps/islands/forest_island.tmx#test": {
            "dynamicWrapping": false,
            "scaleInDock": 1
        },
        "maps/islands/forest_island1.tmx": {
            "scale": 1.8584375,
            "selectedLayer": 0,
            "viewCenter": {
                "x": 320.16142592903986,
                "y": 320.16142592903986
            }
        },
        "maps/islands/island1.tmx": {
            "scale": 2,
            "selectedLayer": 1,
            "viewCenter": {
                "x": 187.5,
                "y": 238.5
            }
        },
        "maps/islands/tiland.tmx": {
            "expandedObjectLayers": [
                2
            ],
            "scale": 1.5,
            "selectedLayer": 1,
            "viewCenter": {
                "x": 640.3333333333333,
                "y": 319.66666666666663
            }
        },
        "maps/islands/tiland.tmx#Objects": {
            "dynamicWrapping": true,
            "scaleInDock": 1
        },
        "maps/islands/tiland.tmx#tiland": {
            "dynamicWrapping": false,
            "scaleInDock": 1
        },
        "maps/islands/tiland.tsx": {
            "dynamicWrapping": false,
            "scaleInDock": 1,
            "scaleInEditor": 1
        },
        "maps/islands/tiland2.tmx": {
            "expandedObjectLayers": [
                2
            ],
            "scale": 5.5,
            "selectedLayer": 0,
            "viewCenter": {
                "x": 305.4545454545455,
                "y": 394
            }
        },
        "maps/islands/tiland2.tmx#Objects": {
            "scaleInDock": 1
        },
        "maps/level1.tmx": {
            "expandedObjectLayers": [
                5
            ],
            "scale": 0.75,
            "selectedLayer": 0,
            "viewCenter": {
                "x": 581.3333333333333,
                "y": 298.66666666666663
            }
        },
        "maps/level1.tmx#Objects": {
            "dynamicWrapping": true,
            "scaleInDock": 1,
            "scaleInEditor": 1
        },
        "maps/level1.tmx#Reactor": {
            "dynamicWrapping": true,
            "scaleInDock": 1,
            "scaleInEditor": 1
        },
        "maps/level1.tmx#TX Tileset Grass": {
            "dynamicWrapping": false,
            "scaleInDock": 1,
            "scaleInEditor": 1
        },
        "maps/level1.tmx#TX Tileset Wall": {
            "dynamicWrapping": false,
            "scaleInDock": 1,
            "scaleInEditor": 1
        },
        "maps/level1.tmx#test": {
            "dynamicWrapping": false,
            "scaleInDock": 1
        },
        "maps/test.tsx": {
            "dynamicWrapping": false,
            "scaleInDock": 1,
            "scaleInEditor": 1
        },
        "objects/Reactor.tsx": {
            "dynamicWrapping": false,
            "scaleInDock": 1,
            "scaleInEditor": 1
        },
        "objects/reactor.tsx": {
            "scaleInDock": 1,
            "scaleInEditor": 1
        },
        "tilemaps/Objects.tsx": {
            "dynamicWrapping": true,
            "scaleInDock": 1
        },
        "tilemaps/test.tsx": {
            "dynamicWrapping": false,
            "scaleInDock": 1
        },
        "tilemaps/tiland.tsx": {
            "scaleInDock": 1,
            "scaleInEditor": 1
        }
    },
    "frame.defaultDuration": 100,
    "last.exportedFilePath": "C:/Sites/game1/game/resources/tiled/maps/islands",
    "last.externalTilesetPath": "C:/Users/Onno/Sites/game1/game/resources/tiled/tilemaps",
    "last.imagePath": "C:/Sites/game1/game/resources",
    "last.objectTemplatePath": "C:/Users/Onno/Sites/game1/game/resources/tiled/objects",
    "map.lastUsedExportFilter": "Lua files (*.lua)",
    "map.lastUsedFormat": "tmx",
    "map.width": 40,
    "openFiles": [
        "maps/islands/tiland.tmx",
        "maps/islands/forest_island.tmx",
        "maps/islands/base_island.tmx"
    ],
    "project": "game1.tiled-project",
    "property.type": "int",
    "recentFiles": [
        "maps/islands/base_island.tmx",
        "maps/islands/forest_island.tmx",
        "maps/islands/tiland.tmx",
        "maps/islands/tiland.tsx",
        "tilemaps/tiland.tsx",
        "maps/islands/tiland2.tmx",
        "maps/islands/empty_island.tmx",
        "maps/islands/island1.tmx",
        "maps/level1.tmx",
        "maps/test.tsx",
        "Objects.tsx",
        "Reactor.tsx"
    ],
    "tileset.embedInMap": false,
    "tileset.lastUsedFormat": "tsx",
    "tileset.type": 0
}<|MERGE_RESOLUTION|>--- conflicted
+++ resolved
@@ -6,14 +6,9 @@
     "activeFile": "maps/islands/tiland.tmx",
     "expandedProjectPaths": [
         ".",
-<<<<<<< HEAD
         "tilemaps",
         "objects",
         "maps/islands",
-=======
-        "maps/islands",
-        "objects",
->>>>>>> a94426bd
         "maps"
     ],
     "file.lastUsedOpenFilter": "All Files (*)",
@@ -33,6 +28,7 @@
         "maps/islands/base_island.tmx": {
             "expandedObjectLayers": [
                 5,
+                5,
                 10
             ],
             "scale": 1.5,
@@ -76,17 +72,15 @@
         },
         "maps/islands/forest_island.tmx": {
             "expandedObjectLayers": [
-<<<<<<< HEAD
                 2
             ],
             "scale": 3,
             "selectedLayer": 1,
-=======
+            "expandedObjectLayers": [
                 4
             ],
             "scale": 1.8584375,
             "selectedLayer": 2,
->>>>>>> a94426bd
             "viewCenter": {
                 "x": 320,
                 "y": 160.16666666666666
